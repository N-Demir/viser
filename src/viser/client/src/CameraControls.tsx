--- conflicted
+++ resolved
@@ -96,7 +96,6 @@
 
   const viewerMutable = viewer.mutable.current;
 
-<<<<<<< HEAD
   // Parse camera speed parameter *before* defining sendCamera.
   const searchParams = new URLSearchParams(window.location.search);
   const initialCameraSpeedString = searchParams.get("initialCameraSpeed");
@@ -112,10 +111,7 @@
     }
   }
 
-  // Animation state interface
-=======
   // Animation state interface.
->>>>>>> 3abde22d
   interface CameraAnimation {
     startUp: THREE.Vector3;
     targetUp: THREE.Vector3;
